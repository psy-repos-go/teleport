--- conflicted
+++ resolved
@@ -450,17 +450,14 @@
 	proxyDB := proxy.Command("db", "Start local TLS proxy for database connections when using Teleport in single-port mode")
 	proxyDB.Arg("db", "The name of the database to start local proxy for").Required().StringVar(&cf.DatabaseService)
 	proxyDB.Flag("port", " Specifies the source port used by proxy db listener").Short('p').StringVar(&cf.LocalProxyPort)
-<<<<<<< HEAD
-	proxyAWS := proxy.Command("aws", "Start local TLS proxy for AWS access when using Teleport is single-port mode")
-	proxyAWS.Flag("app", "Optional Name of the AWS application to use if logged into multiple.").StringVar(&cf.AppName)
-	proxyAWS.Flag("port", " Specifies the source port used by the proxy listener").Short('p').StringVar(&cf.LocalProxyPort)
-=======
 	proxyDB.Flag("cert-file", "Certificate file for proxy client TLS configuration").StringVar(&cf.LocalProxyCertFile)
 	proxyDB.Flag("key-file", "Key file for proxy client TLS configuration").StringVar(&cf.LocalProxyKeyFile)
 	proxyApp := proxy.Command("app", "Start local TLS proxy for app connection when using Teleport in single-port mode")
 	proxyApp.Arg("app", "The name of the application to start local proxy for").Required().StringVar(&cf.AppName)
 	proxyApp.Flag("port", "Specifies the source port used by by the proxy app listener").Short('p').StringVar(&cf.LocalProxyPort)
->>>>>>> d617f2a1
+	proxyAWS := proxy.Command("aws", "Start local TLS proxy for AWS access when using Teleport is single-port mode")
+	proxyAWS.Flag("app", "Optional Name of the AWS application to use if logged into multiple.").StringVar(&cf.AppName)
+	proxyAWS.Flag("port", " Specifies the source port used by the proxy listener").Short('p').StringVar(&cf.LocalProxyPort)
 
 	// Databases.
 	db := app.Command("db", "View and control proxied databases.")
@@ -720,13 +717,10 @@
 		err = onProxyCommandSSH(&cf)
 	case proxyDB.FullCommand():
 		err = onProxyCommandDB(&cf)
-<<<<<<< HEAD
+	case proxyApp.FullCommand():
+		err = onProxyCommandApp(&cf)
 	case proxyAWS.FullCommand():
 		err = onProxyCommandAWS(&cf)
-=======
-	case proxyApp.FullCommand():
-		err = onProxyCommandApp(&cf)
->>>>>>> d617f2a1
 
 	case dbList.FullCommand():
 		err = onListDatabases(&cf)
